--- conflicted
+++ resolved
@@ -45,10 +45,7 @@
 
 ## Running on NixOS
 #### If your system supports flakes
-<<<<<<< HEAD
-=======
 > ⚠ Note: This has only been tried on x86_64-linux; while it may work if your system is something different I have only tested it
->>>>>>> 2e69bc4c
 You can run pridefetch quickly
 
 ```bash
